--- conflicted
+++ resolved
@@ -70,14 +70,6 @@
         except KeyError as e:
             raise cdist.MissingEnvironmentVariableError(e.args[0])
 
-<<<<<<< HEAD
-    # FIXME: probably wrong place for this
-    @property
-    def remote_explorer_dir(self):
-        return os.path.join(self.remote_path, "explorer")
-
-=======
->>>>>>> 4db02516
     @classmethod
     def list_types(cls):
         """Return a list of type instances"""
@@ -114,8 +106,6 @@
             self.remote_base_dir(),
             self.name
         ) 
-<<<<<<< HEAD
-=======
 
     # FIXME: probably wrong place for this
     @property
@@ -133,7 +123,6 @@
     @property
     def gencode_remote(self):
         return os.path.join(self.path, "gencode-remote")
->>>>>>> 4db02516
 
     @property
     def is_singleton(self):
