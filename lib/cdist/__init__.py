# -*- coding: utf-8 -*-
#
# 2010-2012 Nico Schottelius (nico-cdist at schottelius.org)
#
# This file is part of cdist.
#
# cdist is free software: you can redistribute it and/or modify
# it under the terms of the GNU General Public License as published by
# the Free Software Foundation, either version 3 of the License, or
# (at your option) any later version.
#
# cdist is distributed in the hope that it will be useful,
# but WITHOUT ANY WARRANTY; without even the implied warranty of
# MERCHANTABILITY or FITNESS FOR A PARTICULAR PURPOSE.  See the
# GNU General Public License for more details.
#
# You should have received a copy of the GNU General Public License
# along with cdist. If not, see <http://www.gnu.org/licenses/>.
#
#

<<<<<<< HEAD
VERSION     = "2.0.10"
=======
import os
import subprocess

try:
    with open(os.devnull, 'w') as devnull:
        here = os.path.dirname(os.path.realpath(__file__))
        VERSION = subprocess.check_output(
                    'cd "%s" && git describe' % here,
                    stderr=devnull, shell=True).decode('utf-8')
except:
    VERSION     = "2.0.9"
>>>>>>> f1e8bfb8

BANNER = """
             ..          .       .x+=:.        s
           dF           @88>    z`    ^%      :8
          '88bu.        %8P        .   <k    .88
      .   '*88888bu      .       .@8Ned8"   :888ooo
 .udR88N    ^"*8888N   .@88u   .@^%8888"  -*8888888
<888'888k  beWE "888L ''888E` x88:  `)8b.   8888
9888 'Y"   888E  888E   888E  8888N=*8888   8888
9888       888E  888E   888E   %8"    R88   8888
9888       888E  888F   888E    @8Wou 9%   .8888Lu=
?8888u../ .888N..888    888&  .888888P`    ^%888*
 "8888P'   `"888*""     R888" `   ^"F        'Y"
   "P'        ""         ""
"""
DOT_CDIST   = ".cdist"


class Error(Exception):
    """Base exception class for this project"""
    pass

class CdistObjectError(Error):
    """Something went wrong with an object"""
    
    def __init__(self, cdist_object, message):
        self.name = cdist_object.name
        self.source = " ".join(cdist_object.source)
        self.message = message


    def __str__(self):
        return '%s: %s (defined at %s)' % (self.name, self.message, self.source)

def file_to_list(filename):
    """Return list from \n seperated file"""
    if os.path.isfile(filename):
        file_fd = open(filename, "r")
        lines = file_fd.readlines()
        file_fd.close()

        # Remove \n from all lines
        lines = map(lambda s: s.strip(), lines)
    else:
        lines = []

    return lines<|MERGE_RESOLUTION|>--- conflicted
+++ resolved
@@ -19,9 +19,6 @@
 #
 #
 
-<<<<<<< HEAD
-VERSION     = "2.0.10"
-=======
 import os
 import subprocess
 
@@ -32,8 +29,7 @@
                     'cd "%s" && git describe' % here,
                     stderr=devnull, shell=True).decode('utf-8')
 except:
-    VERSION     = "2.0.9"
->>>>>>> f1e8bfb8
+    VERSION     = "2.0.10"
 
 BANNER = """
              ..          .       .x+=:.        s
