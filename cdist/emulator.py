--- conflicted
+++ resolved
@@ -1,12 +1,7 @@
 # -*- coding: utf-8 -*-
 #
-<<<<<<< HEAD
 # 2011-2015 Nico Schottelius (nico-cdist at schottelius.org)
-# 2012 Steven Armstrong (steven-cdist at armstrong.cc)
-=======
-# 2011-2013 Nico Schottelius (nico-cdist at schottelius.org)
 # 2012-2013 Steven Armstrong (steven-cdist at armstrong.cc)
->>>>>>> 428c06c8
 # 2014 Daniel Heule (hda at sfs.biz)
 #
 # This file is part of cdist.
