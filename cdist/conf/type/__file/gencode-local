--- conflicted
+++ resolved
@@ -35,20 +35,7 @@
       if [ "$source" = "-" ]; then
          source="$__object/stdin"
       fi
-<<<<<<< HEAD
-
-      if [ -f "$source" ]; then
-         local_cksum="$(cksum < "$source")"
-         remote_cksum="$(cat "$__object/explorer/cksum")"
-
-         if [ "$local_cksum" != "$remote_cksum" ]; then
-            echo "$__remote_copy" "$source" "${__target_host}:${destination}"
-            echo "copy" >> "$__messages_out"
-         fi
-      else
-=======
       if [ ! -f "$source" ]; then
->>>>>>> a95167b3
          echo "Source \"$source\" does not exist." >&2
          exit 1
       else
