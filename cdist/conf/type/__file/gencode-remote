#!/bin/sh
#
# 2011-2012 Nico Schottelius (nico-cdist at schottelius.org)
# 2013 Steven Armstrong (steven-cdist armstrong.cc)
#
# This file is part of cdist.
#
# cdist is free software: you can redistribute it and/or modify
# it under the terms of the GNU General Public License as published by
# the Free Software Foundation, either version 3 of the License, or
# (at your option) any later version.
#
# cdist is distributed in the hope that it will be useful,
# but WITHOUT ANY WARRANTY; without even the implied warranty of
# MERCHANTABILITY or FITNESS FOR A PARTICULAR PURPOSE.  See the
# GNU General Public License for more details.
#
# You should have received a copy of the GNU General Public License
# along with cdist. If not, see <http://www.gnu.org/licenses/>.
#

destination="/$__object_id"
state_should="$(cat "$__object/parameter/state")"
type="$(cat "$__object/explorer/type")"
stat_file="$__object/explorer/stat"


<<<<<<< HEAD
      # Group
      if [ -f "$__object/parameter/group" ]; then
         echo chgrp \"$(cat "$__object/parameter/group")\" \"$destination\"
# FIXME: only if necessary, not if parameter is present
#         echo "chgrp" >> "$__object/notifications"
      fi

      # Owner
      if [ -f "$__object/parameter/owner" ]; then
         echo chown \"$(cat "$__object/parameter/owner")\" \"$destination\"
# FIXME: only if necessary, not if parameter is present
#         echo "chown" >> "$__object/notifications"
      fi

      # Mode - needs to happen last as a chown/chgrp can alter mode by
      # clearing S_ISUID and S_ISGID bits (see chown(2))
      if [ -f "$__object/parameter/mode" ]; then
         echo chmod \"$(cat "$__object/parameter/mode")\" \"$destination\"
# FIXME: only if necessary, not if parameter is present
#         echo "chmod" >> "$__object/notifications"
      fi
=======
get_current_value() {
   if [ -s "$stat_file" ]; then
      _name="$1"
      _value="$2"
      case "$_value" in
         [0-9]*)
            _index=2
         ;;
         *)
            _index=3
         ;;
      esac
      awk '/'"$_name"':/ { print $'$_index' }' "$stat_file"
      unset _name _value _index
   fi
}

set_group() {
   echo chgrp \"$1\" \"$destination\"
}

set_owner() {
   echo chown \"$1\" \"$destination\"
}

set_mode() {
   echo chmod \"$1\" \"$destination\"
}

set_attributes=
case "$state_should" in
   present|exists)
      # Note: Mode - needs to happen last as a chown/chgrp can alter mode by
      #  clearing S_ISUID and S_ISGID bits (see chown(2))
      for attribute in group owner mode; do
         if [ -f "$__object/parameter/$attribute" ]; then
            value_should="$(cat "$__object/parameter/$attribute")"
            value_is="$(get_current_value "$attribute" "$value_should")"
            if [ -f "$__object/files/set-attributes" -o "$value_should" != "$value_is" ]; then
               "set_$attribute" "$value_should"
            fi
         fi
      done
>>>>>>> a95167b3
   ;;

   absent)
      if [ "$type" = "file" ]; then
         echo rm -f \"$destination\"
         echo "remove" >> "$__messages_out"
      fi
   ;;

   *)
      echo "Unknown state: $state_should" >&2
      exit 1
   ;;
esac<|MERGE_RESOLUTION|>--- conflicted
+++ resolved
@@ -25,29 +25,6 @@
 stat_file="$__object/explorer/stat"
 
 
-<<<<<<< HEAD
-      # Group
-      if [ -f "$__object/parameter/group" ]; then
-         echo chgrp \"$(cat "$__object/parameter/group")\" \"$destination\"
-# FIXME: only if necessary, not if parameter is present
-#         echo "chgrp" >> "$__object/notifications"
-      fi
-
-      # Owner
-      if [ -f "$__object/parameter/owner" ]; then
-         echo chown \"$(cat "$__object/parameter/owner")\" \"$destination\"
-# FIXME: only if necessary, not if parameter is present
-#         echo "chown" >> "$__object/notifications"
-      fi
-
-      # Mode - needs to happen last as a chown/chgrp can alter mode by
-      # clearing S_ISUID and S_ISGID bits (see chown(2))
-      if [ -f "$__object/parameter/mode" ]; then
-         echo chmod \"$(cat "$__object/parameter/mode")\" \"$destination\"
-# FIXME: only if necessary, not if parameter is present
-#         echo "chmod" >> "$__object/notifications"
-      fi
-=======
 get_current_value() {
    if [ -s "$stat_file" ]; then
       _name="$1"
@@ -91,13 +68,11 @@
             fi
          fi
       done
->>>>>>> a95167b3
    ;;
 
    absent)
       if [ "$type" = "file" ]; then
          echo rm -f \"$destination\"
-         echo "remove" >> "$__messages_out"
       fi
    ;;
 
