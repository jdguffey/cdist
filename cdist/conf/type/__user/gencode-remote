--- conflicted
+++ resolved
@@ -96,13 +96,13 @@
              current_value="$(awk -F: '{ print $ENVIRON["field"] }' < "$file")"
           fi
 
-<<<<<<< HEAD
           if [ "$new_value" != "$current_value" ]; then
               set -- "$@" "$(shorten_property $property)" \'$new_value\'
           fi
        done
 
        if [ $# -gt 0 ]; then
+          echo mod >> "$__messages_out"
           if [ "$os" = "freebsd" ]; then
              echo pw usermod "$@" "$name"
           else
@@ -112,6 +112,7 @@
           true
        fi
     else
+        echo add >> "$__messages_out"
         for property in $(ls .); do
             [ "$property" = "state" ] && continue
             [ "$property" = "remove-home" ] && continue
@@ -122,36 +123,6 @@
               set -- "$@" "$(shorten_property $property)" \'$new_value\'
             fi
         done
-=======
-      if [ "$new_value" != "$current_value" ]; then
-          set -- "$@" "$(shorten_property $property)" \'$new_value\'
-          echo change $property $new_value $current_value >> "$__messages_out"
-      fi
-   done
-
-   if [ $# -gt 0 ]; then
-      echo mod >> "$__messages_out"
-      if [ "$os" = "freebsd" ]; then
-         echo pw usermod "$@" "$name"
-      else
-         echo usermod "$@" "$name"
-      fi
-   else
-      true
-   fi
-else
-   echo add >> "$__messages_out"
-   for property in $(ls .); do
-      new_value="$(cat "$property")"
-      if [ -z "$new_value" ];then       # Boolean values have no value
-          set -- "$@" "$(shorten_property $property)"
-          echo set $property >> "$__messages_out"
-      else
-          set -- "$@" "$(shorten_property $property)" \'$new_value\'
-          echo set $property $new_value >> "$__messages_out"
-      fi
-   done
->>>>>>> 80fffbad
 
        if [ "$os" = "freebsd" ]; then
           echo pw useradd "$@" "$name"
