# -*- coding: utf-8 -*-
#
# 2011 Steven Armstrong (steven-cdist at armstrong.cc)
# 2011 Nico Schottelius (nico-cdist at schottelius.org)
#
# This file is part of cdist.
#
# cdist is free software: you can redistribute it and/or modify
# it under the terms of the GNU General Public License as published by
# the Free Software Foundation, either version 3 of the License, or
# (at your option) any later version.
#
# cdist is distributed in the hope that it will be useful,
# but WITHOUT ANY WARRANTY; without even the implied warranty of
# MERCHANTABILITY or FITNESS FOR A PARTICULAR PURPOSE.  See the
# GNU General Public License for more details.
#
# You should have received a copy of the GNU General Public License
# along with cdist. If not, see <http://www.gnu.org/licenses/>.
#
#

import logging
import os
import glob
import multiprocessing

import cdist

'''
common:
    runs only remotely, needs local and remote to construct paths

    env:
        __explorer: full qualified path to other global explorers on
                    remote side
            -> remote.global_explorer_path

a global explorer is:
    - a script
    - executed on the remote side
    - returns its output as a string

    env:

    creates: nothing, returns output

type explorer is:
    - a script
    - executed on the remote side for each object instance
    - returns its output as a string

    env:
        __object: full qualified path to the object's remote dir
        __object_id: the objects id
        __object_fq: full qualified object id, iow: $type.name + / + object_id
        __type_explorer: full qualified path to the other type explorers on
                         remote side

    creates: nothing, returns output

'''


class Explorer(object):
    """Executes cdist explorers.

    """
    def __init__(self, target_host, local, remote, jobs=None):
        self.target_host = target_host

<<<<<<< HEAD
        self._open_logger()
=======
        self.log = logging.getLogger(target_host[0])
>>>>>>> b1e120f2

        self.local = local
        self.remote = remote
        self.env = {
            '__target_host': self.target_host[0],
            '__target_hostname': self.target_host[1],
            '__target_fqdn': self.target_host[2],
            '__explorer': self.remote.global_explorer_path,
        }
        self._type_explorers_transferred = []
        self.jobs = jobs

    def _open_logger(self):
        self.log = logging.getLogger(self.target_host)

    # global

    def list_global_explorer_names(self):
        """Return a list of global explorer names."""
        return glob.glob1(self.local.global_explorer_path, '*')

    def run_global_explorers(self, out_path):
        """Run global explorers and save output to files in the given
        out_path directory.

        """
        self.log.info("Running global explorers")
        self.transfer_global_explorers()
        if self.jobs is None:
            self._run_global_explorers_seq(out_path)
        else:
            self._run_global_explorers_parallel(out_path)

    def _run_global_explorer(self, explorer, out_path):
        output = self.run_global_explorer(explorer)
        path = os.path.join(out_path, explorer)
        with open(path, 'w') as fd:
            fd.write(output)

    def _run_global_explorers_seq(self, out_path):
        self.log.info("Running global explorers sequentially")
        for explorer in self.list_global_explorer_names():
            self._run_global_explorer(explorer, out_path)

    def _run_global_explorers_parallel(self, out_path):
        self.log.info("Running global explorers in {} parallel jobs".format(
            self.jobs))
        self.log.debug("Multiprocessing start method is {}".format(
            multiprocessing.get_start_method()))
        self.log.debug(("Starting multiprocessing Pool for global "
                       "explorers run"))
        with multiprocessing.Pool(self.jobs) as pool:
            self.log.debug("Starting async for global explorer run")
            results = [
                pool.apply_async(self._run_global_explorer, (e, out_path,))
                for e in self.list_global_explorer_names()
            ]

            self.log.debug("Waiting async results for global explorer runs")
            for r in results:
                r.get()  # self._run_global_explorer returns None
            self.log.debug(("Multiprocessing run for global explorers "
                           "finished"))

    # logger is not pickable, so remove it when we pickle
    def __getstate__(self):
        state = self.__dict__.copy()
        if 'log' in state:
            del state['log']
        return state

    # recreate logger when we unpickle
    def __setstate__(self, state):
        self.__dict__.update(state)
        self._open_logger()

    def transfer_global_explorers(self):
        """Transfer the global explorers to the remote side."""
        self.remote.mkdir(self.remote.global_explorer_path)
        if self.jobs is None:
            self.remote.transfer(self.local.global_explorer_path,
                                 self.remote.global_explorer_path)
        else:
            self.remote.transfer_dir_parallel(
                    self.local.global_explorer_path,
                    self.remote.global_explorer_path,
                    self.jobs)
        self.remote.run(["chmod", "0700",
                         "%s/*" % (self.remote.global_explorer_path)])

    def run_global_explorer(self, explorer):
        """Run the given global explorer and return it's output."""
        script = os.path.join(self.remote.global_explorer_path, explorer)
        return self.remote.run_script(script, env=self.env, return_output=True)

    # type

    def list_type_explorer_names(self, cdist_type):
        """Return a list of explorer names for the given type."""
        source = os.path.join(self.local.type_path, cdist_type.explorer_path)
        try:
            return glob.glob1(source, '*')
        except EnvironmentError:
            return []

    def run_type_explorers(self, cdist_object):
        """Run the type explorers for the given object and save their output
        in the object.

        """
        self.log.debug("Transfering type explorers for type: %s",
                       cdist_object.cdist_type)
        self.transfer_type_explorers(cdist_object.cdist_type)
        self.log.debug("Transfering object parameters for object: %s",
                       cdist_object.name)
        self.transfer_object_parameters(cdist_object)
        for explorer in self.list_type_explorer_names(cdist_object.cdist_type):
            output = self.run_type_explorer(explorer, cdist_object)
            self.log.debug("Running type explorer '%s' for object '%s'",
                           explorer, cdist_object.name)
            cdist_object.explorers[explorer] = output

    def run_type_explorer(self, explorer, cdist_object):
        """Run the given type explorer for the given object and return
           it's output."""
        cdist_type = cdist_object.cdist_type
        env = self.env.copy()
        env.update({
            '__object': os.path.join(self.remote.object_path,
                                     cdist_object.path),
            '__object_id': cdist_object.object_id,
            '__object_name': cdist_object.name,
            '__object_fq': cdist_object.path,
            '__type_explorer': os.path.join(self.remote.type_path,
                                            cdist_type.explorer_path)
        })
        script = os.path.join(self.remote.type_path, cdist_type.explorer_path,
                              explorer)
        return self.remote.run_script(script, env=env, return_output=True)

    def transfer_type_explorers(self, cdist_type):
        """Transfer the type explorers for the given type to the
           remote side."""
        if cdist_type.explorers:
            if cdist_type.name in self._type_explorers_transferred:
                self.log.debug("Skipping retransfer of type explorers for: %s",
                               cdist_type)
            else:
                source = os.path.join(self.local.type_path,
                                      cdist_type.explorer_path)
                destination = os.path.join(self.remote.type_path,
                                           cdist_type.explorer_path)
                self.remote.mkdir(destination)
                self.remote.transfer(source, destination)
                self.remote.run(["chmod", "0700", "%s/*" % (destination)])
                self._type_explorers_transferred.append(cdist_type.name)

    def transfer_object_parameters(self, cdist_object):
        """Transfer the parameters for the given object to the remote side."""
        if cdist_object.parameters:
            source = os.path.join(self.local.object_path,
                                  cdist_object.parameter_path)
            destination = os.path.join(self.remote.object_path,
                                       cdist_object.parameter_path)
            self.remote.mkdir(destination)
            self.remote.transfer(source, destination)<|MERGE_RESOLUTION|>--- conflicted
+++ resolved
@@ -69,11 +69,7 @@
     def __init__(self, target_host, local, remote, jobs=None):
         self.target_host = target_host
 
-<<<<<<< HEAD
         self._open_logger()
-=======
-        self.log = logging.getLogger(target_host[0])
->>>>>>> b1e120f2
 
         self.local = local
         self.remote = remote
@@ -87,7 +83,7 @@
         self.jobs = jobs
 
     def _open_logger(self):
-        self.log = logging.getLogger(self.target_host)
+        self.log = logging.getLogger(self.target_host[0])
 
     # global
 
