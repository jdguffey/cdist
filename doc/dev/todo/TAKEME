--- conflicted
+++ resolved
@@ -5,12 +5,7 @@
 
 CORE
 ----
-<<<<<<< HEAD
-- Add echo function:
-=======
-- Only build manpages if necessary for types as well as for the core!
 - Add echo function / beautify output
->>>>>>> a648aa53
    __cdist_echo [level] [messages...]
       level := syslog alike:
          debug, notice, err
