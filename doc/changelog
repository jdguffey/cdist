<<<<<<< HEAD
1.7.0:
	* Bugfix type __package_yum: Fix redhat support (Ramon Salvadó)
	* Improved type __package_yum: Add centos support (Ramon Salvadó)
	* New Type: __timezone (Ramon Salvadó)
	* Renamed explorer: hardware_type to machine
	* Core: Do not execute empty code fragments
=======
1.6.3:
	* Bugfix/Feature: Type __package_yum: Add centos support, fix redhat
	support (Ramon Salvadó)
	* New Type __timezone (Ramon Salvadó)
	* Rename explorer hardware_type to machine
>>>>>>> ecc0b213


1.6.2: 2011-04-19
	* Core: Introduce __cdist_tmp_base_dir
	* Core: Cleanup and enhance cdist-type-template
	* Core: cdist-mass-deploy: Report failed cdist-deploy-to instances
	* New Type: __ssh_authorized_key (Aurélien Bondis)

1.6.1: 2011-04-07
	* Improved logging: Show code responsible for abort
	* Improved logging: Consistently prefix with current object or core
	* Bugfix: Type __debconf_set_selections used wrong contens for selection
	* Bugfix: Don't fail, if cache directory is not existing
	* Bugfix: __user and __group exited non-zero if no change was necessary
	* New Explorer: hardware_type
	* New Type: __package_pkg_openbsd (Andi Brönnimann)
	* New Type: __autofs_map (Steven Armstrong)
	* New Type: __autofs_master (Steven Armstrong)

1.6.0: 2011-04-06
	* New Type: __package_yum
	* New type: __debconf_set_selections
	* New explorer: os_version
	* Bugfix: Type __group failed in case of __group NAME syntax
	* Bugfix: __package* types: consistently name --state removed instead of
		uninstalled or deinstalled
	* Type __package: Added Fedora support
	* Type __package_apt: Removed --preseed support
	* Explorer os gained Fedora support
	* Simplified types __user and __group
	* New helper binary: cdist-mass-deploy

1.5.0: 2011-04-01
	* Add basic cache functionality
	* New type: __process
	* Restructured execution: (Steven Armstrong)
		Orientate processing on objects, resolve dependencies and
		ensure correct execution order.
	* Documentation: Rewrite stages docs (Steven Armstrong)
	* Documentation: Remove legacy man pages (Steven Armstrong)

1.4.1: 2011-03-25
	* New type: __key_value (Steven Armstrong)
	* New type: __apt_ppa (Steven Armstrong)
	* Documentation: Manpage generation cleanup
	* Documentation: Manpage fix for __apt_ppa

1.4.0: 2011-03-24
	* Add --recursive to __directory
	* Move cdist generated stuff to .cdist of an object
	* Allow objects to be redefined

1.3.2: 2011-03-21
	* Add --source to __motd
	* Add --preseed to __package_apt
	* Include HTML documentation of manpages and publish them

1.3.1: 2011-03-21
	* Document: cdist-type-build-emulation
	* Document: cdist-type-emulator
	* Document: cdist-remote-explorer-run
	* Fix dependencies in cdist-code-run
	* Fix dependencies in cdist-manifest-run-all
	* Add --source to __issue and fix os check

1.3.0: 2011-03-20
	* Add support for local and remote code generation and execution
	* Bugfix: Remove obsolete $@ call in cdist-remote-explorer-run
	* Bugfix: Correct manpage for __removeline (broke manpage generation)

1.2.0: 2011-03-19
	* Added dependencies (see cdist-type(7))
	* New type: __removeline (Daniel Roth)
	* New type: __group (Steven Armstrong)
	* New type: __user (Steven Armstrong)
	* Documentation: cdist-run-remote
	* Documentation: cdist-code-run-all
	* Documentation: cdist-object-gencode
	* Documentation: cdist-explorer-run-global
	* Documentation: cdist-manifest-run-init
	* Documentation: cdist-manifest-run-all
	* Documentation: cdist-object-gencode-all
	* Documentation: cdist-manifest-run

1.1.0: 2011-03-16
	* Replace type __file with __file, __directory, __link
	* Documentation: cdist-env
	* Documentation: cdist-config
	* Documentation: cdist-dir
	* Documentation: cdist-quickstart

1.0.4: 2011-03-15
	* New type: __motd
	* New type: __addifnosuchline (Daniel Roth)
	* New type: __user
	* Document type: __issue
	* Document type: __package
	* Document type: __package_pacman
	* Document type: __package_apt
	* New parameter for __file: --owner and --group

1.0.3: 2011-03-11
	* Update regexp used for sane characters
	* Allow types without parameters
	* Allow type to be singleton
	* Type __file learned --type symlink

1.0.2: 2011-03-09
	* Add manpages: cdist-type, cdist-type__file, cdist-reference, cdist-explorer
	* Make doc/man/ usable as MANPATH entry

1.0.1: 2011-03-08
	* Added cdist-type-template including manpage
	* Fix manpage building
	* Add new manpages: cdist-stages, cdist-bin-transfer

1.0.0: 2011-03-07
	* Initial release<|MERGE_RESOLUTION|>--- conflicted
+++ resolved
@@ -1,18 +1,9 @@
-<<<<<<< HEAD
 1.7.0:
 	* Bugfix type __package_yum: Fix redhat support (Ramon Salvadó)
 	* Improved type __package_yum: Add centos support (Ramon Salvadó)
 	* New Type: __timezone (Ramon Salvadó)
 	* Renamed explorer: hardware_type to machine
 	* Core: Do not execute empty code fragments
-=======
-1.6.3:
-	* Bugfix/Feature: Type __package_yum: Add centos support, fix redhat
-	support (Ramon Salvadó)
-	* New Type __timezone (Ramon Salvadó)
-	* Rename explorer hardware_type to machine
->>>>>>> ecc0b213
-
 
 1.6.2: 2011-04-19
 	* Core: Introduce __cdist_tmp_base_dir
