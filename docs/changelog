Changelog
---------

next:
<<<<<<< HEAD
	* Build: Make github signed release (Darko Poljak)
=======
	* Core: Fix hostdir: use hash instead of target host (Steven Armstrong)
>>>>>>> 3b91ace4
	* Core: pep8 (Darko Poljak)
	* Documentation: Restructure and fix and improve docs and manpages (Darko Poljak)
	* Core: Add files directory for static files (Darko Poljak)
	* Custom: Add bash and zsh completions (Darko Poljak)
	* Core: Improve error reporting for local and remote run command (Darko Poljak)
	* New type: __jail_freebsd9: Handle jail management on FreeBSD <= 9.X (Jake Guffey)
	* New type: __jail_freebsd10: Handle jail management on FreeBSD >= 10.0 (Jake Guffey)
	* Type __jail: Dynamically select the correct jail subtype based on target host OS (Jake Guffey)
	* Explorer __machine_type: add openvz and lxc
	* Explorer __os __os_version: add scientific
	* Type various: add scientific
	* Explorer __machine_type: add virtualbox (Stu Zhao)

4.1.0: 2016-05-27
	* Documentation: Migrate to reStructuredText format and sphinx (Darko Poljak)
	* Core: Add -f option to read additional hosts from file/stdin (Darko Poljak)
	* Type __apt_key: Use pool.sks-keyservers.net as keyserver (Steven Armstrong)

4.0.0: 2016-05-04
	* Core: Fix bug with parallel hosts operation when output path is specifed (Darko Poljak)
	* Type __package_pip: Add support for running as specified user (useful for pip in venv) (Darko Poljak)
	* New type: __pyvenv: Manage python virtualenv (Darko Poljak)
	* Core: Add CDIST_REMOTE_COPY/EXEC env variables and multiplexing options for default scp/ssh (Darko Poljak)
	* Types: Remove bashisms in scripts (Darko Poljak)
	* Core: Fix bug in remote command with environment (Darko Poljak)
	* Core: Fix bug in local code execution (Darko Poljak)
	* Documentation: Fix spelling in manual pages (Dmitry Bogatov)
	* New type: __pacman_conf: Manage pacman.conf (Dominique Roux)
	* New type: __pacman_conf_integrate: cdist compatible pacman.conf (Dominique Roux)
	* Type __consul: Do not install unused package unzip (Steven Armstrong)
	* Type __consul: Add source & cksum for 0.5.2 (Steven Armstrong)
	* Core: Support object ids '.cdist' (Nico Schottelius)
	* Type __apt_norecommends: Also setup autoremove options (Dmitry Bogatov)
	* Type __user_groups: Add NetBSD support (Jonathan A. Kollasch)
	* Type __timezone: Add NetBSD support (Jonathan A. Kollasch)
	* Type __ccollect_source: Add NetBSD support (Jonathan A. Kollasch)
	* Type __directory: Add NetBSD support (Jonathan A. Kollasch)
	* Type __file: Add NetBSD support (Jonathan A. Kollasch)
	* Type __group: Add NetBSD support (Jonathan A. Kollasch)
	* Type __consul: Add new consul versions (Nico Schottelius)
	* Type __apt_ppa: Do not install legacy package python-software-properties (Steven Armstrong)

3.1.13: 2015-05-16
	* Type __block: Fix support for non stdin blocks (Dominique Roux)
	* Type __consul: Install package unzip (Nico Schottelius)
	* Type __consul: Add source & cksum for 0.5.1 (Nico Schottelius)
	* Type __consul_agent: Use systemd for Debian 8 (Nico Schottelius)
	* Type __firewalld_rule: Ensure firewalld package is present (David Hürlimann)
	* Type __locale: Support CentOS (David Hürlimann)
	* Type __staged_file: Fix comparision operator (Nico Schottelius)
	* Type __user_groups: Support old Linux versions (Daniel Heule)

3.1.12: 2015-03-19
	* Core: Support object ids '.cdist' (Nico Schottelius)
	* New type: __firewalld_rule (Nico Schottelius)
	* Type __consul_agent: add support for acl options (Steven Armstrong)
	* Type __consul_agent: add support for Debian (Nico Schottelius)
	* Type __package_apt: Use default parameters (Antoine Catton)
	* Type __package_luarocks: Use default parameters (Antoine Catton)
	* Type __package_opkg: Use default parameters (Antoine Catton)
	* Type __package_pacman: Use default parameters (Antoine Catton)
	* Type __package_pip: Use default parameters (Antoine Catton)
	* Type __package_pkg_freebsd: Use default parameters (Antoine Catton)
	* Type __package_pkg_openbsd: Use default parameters (Antoine Catton)
	* Type __package_pkgng_openbsd: Use default parameters (Antoine Catton)

3.1.11: 2015-02-27
	* New type: __staged_file: Manage staged files (Steven Armstrong)
	* New type: __config_file: Manage configuration files and run code on change (Steven Armstrong)
	* New type: __consul: install consul (Steven Armstrong)
	* New type: __consul_agent: manage the consul agent (Steven Armstrong)
	* New type: __consul_check: manages consul checks (Steven Armstrong)
	* New type: __consul_reload: reload consul (Steven Armstrong)
	* New type: __consul_service: manages consul services (Steven Armstrong)
	* New type: __consul_template: manage the consul-template service (Steven Armstrong)
	* New type: __consul_template_template: manage consul-template templates (Steven Armstrong)
	* New type: __consul_watch_checks: manages consul checks watches (Steven Armstrong)
	* New type: __consul_watch_event: manages consul event watches (Steven Armstrong)
	* New type: __consul_watch_key: manages consul key watches (Steven Armstrong)
	* New type: __consul_watch_keyprefix: manages consul keyprefix watches (Steven Armstrong)
	* New type: __consul_watch_nodes: manages consul nodes watches (Steven Armstrong)
	* New type: __consul_watch_service: manages consul service watches (Steven Armstrong)
	* New type: __consul_watch_services: manages consul services watches (Steven Armstrong)
	* New Type: __rsync (Nico Schottelius)
	* Type __start_on_boot: Support Ubuntu upstart (Nico Schottelius)
	* Type __timezone: Added support for FreeBSD (Christian Kruse)

3.1.10: 2015-02-10
	* Core: Fix too many open files bug (#343)
	* Type __ssh_authorized_keys: Remove unneeded explorer (Steven Armstrong)
	* Type __ssh_authorized_keys: Fix empty output bug of entry explorer (Steven Armstrong)
	* Type __package_apt: Add support for --target-release (Nico Schottelius)
	* Type __locale: Add support for Ubuntu (Nico Schottelius)
	* Type __group: Rewrite (Steven Armstrong)
	* Documentation: Fix typo in maintainer file (Stephan Kulla)

3.1.9: 2014-10-17
	* Type __package_emerge: Fix handling of slotted packages (Daniel Heule)
	* Type __package_apt: Use --force-confdef (Ricardo Catalinas Jiménez)
	* Type __package_update_index: Decrease verbosity (Ricardo Catalinas Jiménez)
	* Type __package_upgrade_all: Decrease verbosity (Ricardo Catalinas Jiménez)

3.1.8: 2014-10-01
	* New Type: __package_update_index (Ricardo Catalinas Jiménez)
	* New Type: __package_upgrade_all  (Ricardo Catalinas Jiménez)

3.1.7: 2014-09-29
	* Type __cdistmarker: Fix typo (Ricardo Catalinas Jiménez)
	* Core: Bugfix: Export messaging to manifests (Ricardo Catalinas Jiménez)
	* Explorer cpu_cores, cpu_sockets, memory: Add Mac OS X support (Manuel Hutter)
	* Type __ssh_authorized_keys: Ensure keys are correctly added (Steven Armstrong)
	* New Type: __ssh_authorized_key (Steven Armstrong)
	* New Type: __package_pkgng_freebsd (Jake Guffey)

3.1.6: 2014-08-18
	* New Type: __ssh_dot_ssh (Nico Schottelius)
	* Type __package_yum: Support retrieving package via URL (Nico Schottelius)
	* Type __hostname: Support SuSE and have CentOS use sysconfig value (Nico Schottelius)
	* Type __locale: Support SuSE (Nico Schottelius)
	* Type __locale: Support Archlinux (Nico Schottelius)
	* Type __timezone: Support SuSE (Nico Schottelius)
	* Type __file: Support MacOS X (Manuel Hutter)
	* Type __iptables_apply: Add "reset" to init.d script of iptables (Nico Schottelius)
	* Type __ssh_authorized_key: Use new type __ssh_dot_ssh (Nico Schottelius)
	* Type __zypper_repo: Bugfix for pattern matching (Daniel Heule)

3.1.5: 2014-05-05
	* Type __zypper_repo: Automatically import gpg keys (Daniel Heule)
	* Type __zypper_service: Automatically import gpg keys (Daniel Heule)

3.1.4: 2014-05-04
	* Core: Ensure all created files end in \n (Steven Armstrong)
	* Documentation: Cleanup up, added HTML links (Tomas Pospisek)
	* Explorer interfaces: Remove test output (Daniel Heule)
	* Type __jail: Add messaging support (Jake Guffey)
	
3.1.3: 2014-04-29
	* New Type: __yum_repo (Steven Armstrong)
	* Type __hostname: Add support for CentOS (Nico Schottelius)

3.1.2: 2014-04-12
	* Documentation: Add missing environment variables to reference (Nico Schottelius)
	* Type __qemu_img: size is optional, if state is not present (Nico Schottelius)
	* Type __key_value: Rewrite using awk (Daniel Heule)
	* New Type: __dog_vdi (Nico Schottelius)

3.1.1: 2014-03-26
	* Core: Make __object and __object_id available to code (Daniel Heule)
	* New explorer: cpu_cores (Daniel Heule/Thomas Oettli)
	* New explorer: cpu_sockets (Daniel Heule/Thomas Oettli)
	* New explorer: machine_type (Daniel Heule/Thomas Oettli)
	* New explorer: memory (Daniel Heule/Thomas Oettli)
	* Type __jail: Fix parameter names in explorer (Jake Guffey)
	* Type __line: Ensure permissions are kept (Steven Armstrong)
	* Type __link: Do not create link in directory, if link exists (Steven Armstrong)
	* Type __package_pkg_openbsd: Improve error handling (og)

3.1.0: 2014-03-19
	* New Type: __rbenv (Nico Schottelius)
	* Type __file: Enhance OpenBSD Support (og)
	* Type __git: Pass onwer/group/mode values to __directory (Nico Schottelius)
	* Type __iptable_rule: Fix example documentation (Antoine Catton)
	* Type __key_value: Add messaging support (Nico Schottelius)
	* Type __package_pkg_openbsd: Allow to change PKG_PATH (og)
	* Type __ssh_authorized_keys: Allow managing existing keys (Steven Armstrong)
	* Type __user: Enhance OpenBSD Support (og)

3.0.9: 2014-02-14
	* Core: Ignore order dependencies if override is set (Daniel Heule)
	* Core: Improve Mac OS X support for unit tests (Steven Armstrong)
	* Type __locale: Error out in case of unsupported OS (Nico Schottelius)
	* Type __jail: Use default parameters for state (Daniel Heule)
	* Type __pf_ruleset: Use default parameters for state (Daniel Heule)
	* Type __postgres_database: Use default parameters for state (Daniel Heule)
	* Type __postgres_role: Use default parameters for state (Daniel Heule)
	* Type __rvm: Use default parameters for state (Daniel Heule)
	* Type __rvm_gem: Use default parameters for state (Daniel Heule)
	* Type __rvm_gemset: Use default parameters for state (Daniel Heule)
	* Type __rvm_ruby: Use default parameters for state (Daniel Heule)

3.0.8: 2014-02-11
	* Core: Enhance object id verification (Daniel Heule)
	* Core: Add unit tests for dependencies based on execution order (Daniel Heule)
	* Core: Add unit tests for dry run (Daniel Heule)

3.0.7: 2014-02-08
	* Core: Allow dependencies to be created based execution order (Daniel Heule)
	* Core: Add tests for override (Daniel Heule)

3.0.6: 2014-02-06
	* New Type: __apt_key (Steven Armstrong)
	* New Type: __apt_key_uri (Steven Armstrong)
	* New Type: __apt_norecommends (Steven Armstrong)
	* New Type: __apt_source (Steven Armstrong)
	* New Type: __ccollect_source (Nico Schottelius)
	* Type __git: Use default parameters (Daniel Heule)
	* Type __jail: Use default parameters (Daniel Heule)
	* Type __package_yum: Use default parameters (Daniel Heule)
	* Type __package_zypper: Use default parameters (Daniel Heule)
	* Type __user_groups: Use default parameters (Daniel Heule)

3.0.5: 2014-02-05
	* Core: Introduce override concept (Daniel Heule)
	* Type __process: Make --state absent work (Steven Armstrong)
	* Documentation: Update documentation for environment variables (Nico Schottelius)

3.0.4: 2014-01-29
	* Core: Ignore install types in config mode (Nico Schottelius)
	* Documentation: Update reference (files path in object space) (Nico Schottelius)
	* Documentation: Update best practise: Replaces templates/ with files/ (Nico Schottelius)
	* Type __apt_ppa: Install required software (Steven Armstrong)
	* Type __debconf_set_selections: Support --file - to read from stdin (Nico Schottelius)
	* Type __jail: Fix jaildir parameter handling (Jake Guffey)

3.0.3: 2014-01-22
	* Core: Enhance error message when requirement is missing object id (Nico Schottelius)
	* Core: Add environment variable to select shell for executing scripts (Daniel Heule)
	* Explorer hostname: Return host name by using uname -n (Nico Schottelius)
	* New Type: __hostname (Steven Armstrong)
	* Type __cdist: Use default paremeters (Daniel Heule)
	* Type __key_value: Use default paremeters (Daniel Heule)
	* Type __line: Use printf instead of echo for printing user input (Nico Schottelius)
	* Type __qemu_img: Use default paremeters (Daniel Heule)
	* Type __zypper_repo: Use default paremeters (Daniel Heule)
	* Type __zypper_service: Use default paremeters (Daniel Heule)

3.0.2: 2014-01-19
	* Documentation: Document all messages sent by types (Daniel Heule)
	* New Type: __block (Steven Armstrong)
	* New Type: __mount (Steven Armstrong)
	* Type __cron: Replace existing entry when changing it (Daniel Heule)
	* Type __ssh_authorized_keys: Use new type __block (Steven Armstrong)

3.0.1: 2014-01-14
	* Core: Copy only files, not directories (Steven Armstrong)
	* Core: Allow hostnames to start with / (Nico Schottelius)
	* Type __line: Remove unecessary backslash escape (Nico Schottelius)
	* Type __directory: Add messaging support (Daniel Heule)
	* Type __directory: Do not generate code if mode is 0xxx (Daniel Heule)
	* Type __package: Fix typo in optional parameter ptype (Daniel Heule)
	* Type __start_on_boot: Fix for SuSE's chkconfig (Daniel Heule)

3.0.0: 2013-12-24
	* Core: Added messaging support (Nico Schottelius)
	* Core: Removed unused "changed" attribute of objects  (Nico Schottelius)
	* Core: Support default values for multiple parameters (Steven Armstrong)
	* Core: Ensure Object Parameter file contains \n (Steven Armstrong)
	* New Type: __zypper_repo (Daniel Heule)
	* New Type: __zypper_service (Daniel Heule)
	* New Type: __package_emerge (Daniel Heule)
	* New Type: __package_emerge_dependencies (Daniel Heule)
	* Type __cron: Add support for raw lines (Daniel Heule)
	* Type __cron: Suppress stderr output from crontab (Daniel Heule)
	* Type __cron: Fix quoting issue (Daniel Heule)
	* Type __file: Do not generate code if mode is 0xxx (Nico Schottelius)
	* Type __iptables_rule: Use default parameter (Nico Schottelius)
	* Type __key_value: Fix quoting issue (Steven Armstrong)
	* Type __package: Use state --present by default (Steven Armstrong)
	* Type __package_zypper: Support non packages as well (Daniel Heule)
	* Type __package_zypper: Support package versions (Daniel Heule)
	* Type __postfix_*: Depend on __postfix Type (Steven Armstrong)
	* Type __postfix_postconf: Enable support for SuSE (Daniel Heule)
	* Type __postfix: Enable support for SuSE (Daniel Heule)
	* Type __start_on_boot: Use default parameter state (Nico Schottelius)
	* Type __start_on_boot: Add support for gentoo (Daniel Heule)
	* Type __user: Add support for state parameter (Daniel Heule)
	* Type __user: Add support for system users (Daniel Heule)
	* Type __user: Add messaging support (Steven Armstrong)
	* Type __zypper_service: Support older SuSE releases (Daniel Heule)

2.3.7: 2013-12-02
	* Type __file: Secure the file transfer by using mktemp (Steven Armstrong)
	* Type __file: Only remove file when state is absent (Steven Armstrong)
	* Type __link: Only remove link when state is absent (Steven Armstrong)
	* Type __directory: Only remove directory when state is absent (Steven Armstrong)
	* Type __directory: Fix newly introduced quoting issue (Nico Schottelius)
	* Type __package_zypper: Fix explorer and parameter issue (Daniel Heule)
	* Core: Fix backtrace when cache cannot be deleted (Nico Schottelius)

2.3.6: 2013-11-25
	* New Type: __locale (Nico Schottelius)
	* Type __line: Ensure special characters are not interpreted (Nico Schottelius)

2.3.5: 2013-10-10
	* Core: Unit test fix for remote_copy (Steven Armstrong)
	* Documentation: Updated manpages of __package and __file (Alex Greif)
	* Documentation: Add more examples to cdist-manifest (Dan Levin)
	* Type __package_apt: Do not install recommends by default (Nico Schottelius)

2.3.4: 2013-10-03
	* Core: Add missing bits to support dry run (Steven Armstrong)
	* Core: Make unit test remote copy more compatible with scp (Steven Armstrong)
	* New Type: __postfix (Steven Armstrong)
	* New Type: __postfix_master (Steven Armstrong)
	* New Type: __postfix_postconf (Steven Armstrong)
	* New Type: __postfix_postmap (Steven Armstrong)
	* New Type: __postfix_reload (Steven Armstrong)
	* Type __line: Ensure regex does not contain / 
	* Type __ssh_authorized_keys: Bugfix: Preserve ownership (Steven Armstrong)

2.3.3: 2013-09-09
	* Core: Add support for default values of optional parameters (Steven Armstrong)
	* Type __start_on_boot: Bugfix for systemd (Steven Armstrong)

2.3.2: 2013-09-05
	* Build: Ensure tests don't change attributes of non-test files (Nico Schottelius)
	* Core: Fix typo in argument parser (Nico Schottelius)
	* Core: Code cleanup: Remove old install code (Steven Armstrong)
	* Core: Improve error message when using non-existing type in requirement (Nico Schottelius)
	* New Type: __iptables_rule (Nico Schottelius)
	* New Type: __iptables_apply (Nico Schottelius)
	* Type __cdist: Also create home directory (Nico Schottelius)
	* Type __cdist: Add support for --shell parameter (Nico Schottelius)
	* Type __motd: Regenerate motd on Debian and Ubuntu (Nico Schottelius)

2.3.1: 2013-08-28
	* Core: Support relative paths for configuration directories (Nico Schottelius)
	* Core: Code cleanup (removed context class, added log class) (Nico Schottelius)
	* Documentation: Add more best practises (Nico Schottelius)
	* Documentation: Add troubleshooting chapter (Nico Schottelius)
	* Type __key_value: Fix quoting problem (Steven Armstrong)

2.3.0: 2013-08-12
	* Core: Added support for cdist shell (Nico Schottelius)
	* Documentation: Improved some manpages (Nico Schottelius)

2.2.0: 2013-07-12
	* Build: Cleanup the Makefile (Nico Schottelius)
	* Type __package_opkg: Use shortcut version (Nico Schottelius)
	* Core: Remove old pseudo object id "singleton" (Steven Armstrong)

2.1.2: 2013-07-09
	* Build: Change clean-dist target to "distclean" (Nico Schottelius)
	* Build: Moved a lot of build logic into Makefile for dependency resolution
	* Core: Make global explorers available to initial manifest (Arkaitz Jimenez)
	* Core: Change execution order to run object as one unit (Nico Schottelius)
	* Documentation: Improved documentation (Tomáš Pospíšek)
	* New Remote Example: Add support for sudo operations (Chase James)
	* New Type: __update_alternatives (Nico Schottelius)
	* New Type: __cdist (Nico Schottelius)
	* Type __apt_ppa: Fix comparison operator (Tyler Akins)
	* Type __start_on_boot: Archlinux changed to use systemd - adapt type (Nico Schottelius)
	* Type __git: Missing quotes added (Chase James)
	* Type __postgres_database: Make state parameter optional (Chase James)
	* Type __postgres_role: Make state parameter optional, fix password bug (Chase James)
	* Type __process: Make state parameter optional (Nico Schottelius)
	* Type __cron: Simplyfied and syntax change (Nico Schottelius)

2.1.1: 2013-04-08
	* Core: Use dynamic dependency resolver to allow indirect self dependencies (Nico Schottelius)
	* Core: Remove umask call - protect /var/lib/cdist only (Arkaitz Jimenez)
	* Explorer os: Added Slackware support (Eivind Uggedal)
	* Type __git: Support mode and fix owner/group settings (contradict)
	* Type __jail: State absent should implies stopped (Jake Guffey)
	* Type __directory: Make stat call compatible with FreeBSD (Jake Guffey)
	* Type __cron: Allow crontab without entries (Arkaitz Jimenez)
	* Type __user: Add support for creating user home (Arkaitz Jimenez)

2.1.0: 2012-12-09
	* Core: Ensure global explorers are executable (Nico Schottelius)
	* Core: Ensure type explorers are executable (Steven Armstrong)
	* New Type: __git (Nico Schottelius)
	* New Type: __ssh_authorized_keys (Steven Armstrong)
	* New Type: __user_groups (Steven Armstrong)
	* Type __rvm_gemset: Change parameter "default" to be boolean (Nico Schottelius)
	* Type __user: Remove --groups support (now provided by __user_groups)
	* Type __apt_ppa: Bugfix: Installeded ppa detection (Steven Armstrong)
	* Type __jail: Change optional parameter "started" to boolean "stopped" parameter,
		change optional parameter "devfs-enable" to boolean "devfs-disable" parameter and
		change optional parameter "onboot" to boolean. (Nico Schottelius)
	* Type __package_pip: Bugfix: Installeded the package, not pyro (Nico Schottelius)
	* Remove Type __ssh_authorized_key: Superseeded by __ssh_authorized_keys (Nico Schottelius)
	* Support for CDIST_PATH (Steven Armstrong)

2.1.0pre8: 2012-11-15
	* Type cleanup: __apt_ppa, __apt_ppa_update_index, __file, 
		__ssh_authorized_key, __timezone, all install types (Steven Armstrong)
	* Types: Remove all parameter changing code (Nico Schottelius)
	* Type __rvm_ruby: Change parameter "default" to be boolean (Nico Schottelius)
	* Documentation: Web documentation clean up (Nico Schottelius)

2.1.0pre7: 2012-11-07
	* Core: All unit tests restored back to working (Nico Schottelius)
	* Core: Print error message when missing the initial manifest (Nico Schottelius)

2.1.0pre6: 2012-11-05
	* New Example: Turn remote calls into local calls (used for unittesting) (Nico Schottelius)
	* Core: Export PYTHONPATH, it's also needed by emulator (Nico Schottelius)
	* Bugfix Type __rvm_ruby: Add clean package dependencies (Nico Schottelius)
	* Bugfix Type __rvm_gem: Run rvm as user, not as root (Nico Schottelius)
	* Cleanup Type __rvm, __rvm_gemset: Use shortcut version (Nico Schottelius)
	* Bugfix __rvm_gemset: Correctly check for gemsets (Nico Schottelius)
	* Cleanup Type __postgres_database,  __postgres_role: Reference each other
		in documentation (Nico Schottelius)
	* Cleanp Type __postgres_role: Use boolean parameters where appropriate (Nico Schottelius)
	* Cleanp Type __postgres_role: Use shortcut version (Nico Schottelius)

2.1.0pre5: 2012-11-01
	* Core: First round of tests updated to work with multiple configuration directories (Nico Schottelius)

2.1.0pre4: 2012-10-31
	* Dist: PyPi: Moved cdist.py to script/cdist to avoid double import (Nico Schottelius)
	* Core: Added support for multiple configuration directories (no documentation) (Nico Schottelius)

2.1.0pre3: 2012-10-30
	* Dist: PyPi: Types and explorer included as package data (Nico Schottelius)

2.1.0pre2: 2012-10-26
	* Dist: PyPi: Add conf/ directory to distribution (Nico Schottelius)
	* Dist: Initial support for archlinux packaging (Nico Schottelius)

2.1.0pre1: 2012-10-26
	* Core: Removed obsolete variable __self (Nico Schottelius)
	* Removed type __addifnosuchline (replaced by __line) (Nico Schottelius)
	* Removed type __removeline (replaced by __line) (Nico Schottelius)
	* Type __directory: Parameter --parents and --recursive are now boolean (Nico Schottelius)
	* Type __package_apt, __package_luarocks, __package_opkg,
		__package_pacman, __package_pkg_freebsd, __package_pkg_openbsd,
		__package_rubygem, __package_yum, __process:
			Parameter state accepts only "present" and "absent" (Nico Schottelius)
	* Dist: Initial support for pypi packaging (Nico Schottelius)

2.0.15: 2012-11-02
	* Core: Make variable __object_name available in type explorers (Steven Armtrong)
	* New Type: __qemu_img (Nico Schottelius)
	* New Type: __line (Nico Schottelius)
	* New Type: __pf_apply (Jake Guffey)
	* New Type: __pf_ruleset (Jake Guffey)
	* Bugfix Type: __rvm: Make type work if rvm is already installed (Nico Schottelius)

2.0.14: 2012-09-07
	* Bugfix Type: __jail: Use correct variable (Jake Guffey)
	* Change Type: __jail: Parameter jailbase now optional (Jake Guffey)
	* Bugfix Type: __user: Use passwd database on FreeBSD (Jake Guffey)
	* Bugfix Type: __start_on_boot: Do not change parameters (Nico Schottelius)
	* Feature __user: Added support for BSDs (Sébastien Gross)
	* Feature __group: Added support for FreeBSD (Jake Guffey)
	* New Type: __package_zypper (Nico Schottelius)
	* Feature Types: Initial Support for SuSE Linux (Nico Schottelius)
	
2.0.13: 2012-06-05
	* Bugfix __ssh_authorized_key: Ensure it sets proper group (contradict)
	* Bugfix __addifnosuchline: Fixed quotes/interpolation bug ("a  b" became "a b") (Nico Schottelius)
	* New Explorer: interfaces (Sébastien Gross)
	* Feature core: Support reading from stdin in types (Steven Armstrong)
	* Feature core: Support multiple parameters for types (Steven Armstrong)
	* Feature __file: Support reading from stdin with - syntax (Steven Armstrong)

2.0.12: 2012-05-29
	* Core: Correctly raise error on Python < 3.2 (Steven Armtrong)
	* Core: Add support for --remote-exec and --remote-copy parameters (Nico Schottelius)
	* Documentation: Debian Squeeze hints (Sébastien Gross)

2.0.11: 2012-05-23
	* Fix insecure file/directory creation: Use umask 077 (Nico Schottelius)

2.0.10: 2012-05-18
	* Cleanup __group: No getent gshadow in old Redhat, use groupmod -g
		(Matt Coddington)
	* Bugfix __package_yum: Missing cat (Nico Schottelius)
	* Bugfix __start_on_boot: Correctly use sed and quotes (Steven Armstrong)
	* Feature __file: Support for --state exists (Steven Armstrong)
	* Feature core: Make variable __manifest available to type manifests (Nico Schottelius)
	* Feature core: Correct parent dependency handling (Steven Armstrong)
	* Bugfix several types: Fix sed for FreeBSD (Istvan Beregszaszi)
	* New Type: __jail (Jake Guffey)
	* Change Type: __rvm*: --state present/absent not installed/remvoed (Evax Software)
	* Bugfix Type: __cron: Hide error output from crontab (Nico Schottelius)
	* Various smaller bugfixes (Chris Lamb)

2.0.9: 2012-03-12
	* Cleanup documentation: Fix environment variable list to be properly 
		displayed (Giel van Schijndel)
	* Cleanup documentation: Some minor corrections
	* New Type: __package_opkg (Giel van Schijndel)
	* New Type: __package_pkg_freebsd (Jake Guffey)
	* New Type: __mysql_database (Benedikt Koeppel)
	* Feature __package: Support for OpenWRT (Giel van Schijndel)
	* Feature __start_on_boot: Support for OpenWRT (Giel van Schijndel)
	* Feature __start_on_boot: Support for Amazon Linux (Matt Coddington)
	* New Example: Use rsync to backup files (Matt Coddington) 
	* Feature core: Exit non-zero, if configuration failed (Nico Schottelius)
	* Documentation: Describe how to do templating (Aurélien Bondis)

2.0.8: 2012-02-20
	* Bugfix core: Remove another nasty traceback when sending SIGINT (aka Ctrl-C) (Nico Schottelius)
	* Cleanup: Better hint to source of error (Nico Schottelius)
	* Cleanup: Do not output failing script, but path to script only (Nico Schottelius)
	* Cleanup: Remove support for __debug variable in manifests (Type != Core
		debugging) (Nico Schottelius)
	* Cleanup: Change __package_* to support absent/present (default state
		name now). The values removed/installed will be removed in cdist 2.1. (Nico Schottelius)
	* Cleanup: Change __process to support absent/present (default state
		name now). The values running/stopped will be removed in cdist 2.1. (Nico Schottelius)
	* Feature Core: Support boolean parameters (Steven Armstrong)

2.0.7: 2012-02-13
	* Bugfix __file: Use chmod after chown/chgrp (Matt Coddington)
	* Bugfix __user: Correct shadow field in explorer (Matt Coddington)
	* Bugfix __link: Properly handle existing links (Steven Armstrong)
	* Bugfix __key_value: More robust implementation (Steven Armstrong)
	* Bugfix __user: Fix for changing a user's group by name (Matt Coddington)
	* New Type: __package_pip (Nico Schottelius)
	* Bugfix/Cleanup: Correctly allow Object ID to start and end with /, but
		not contain //. (Nico Schottelius)

2.0.6: 2012-01-28
	* Bugfix __apt_ppa:
		Also remove the [ppa-name].list file, if empty. (Tim Kersten)
	* Bugfix __group:
		Referenced wrong variable name (Matt Coddington)
	* Feature __package_apt:
		Initial support for virtual packages (Evax Software)
	* Feature Core: Added new dependency resolver (Steven Armstrong)
	* Feature Explorer, __package_yum: Support Amazon Linux (Matt Coddington)
	* New Type: __rvm (Evax Software)
	* New Type: __rvm_gem (Evax Software)
	* New Type: __rvm_gemset (Evax Software)
	* New Type: __rvm_ruby (Evax Software)

2.0.5: 2012-01-18
	* Bugfix __key_value: Use correct delimiters
		(Steven Armstrong, Daniel Maher)
	* Cleanup: Explicitly require Python >= 3.2 (do not fail implicitly) (Nico Schottelius)
	* Documentation: (Re)write of the tutorial (Nico Schottelius)
	* Feature: __addifnosuchline supports matching on 
		regular expressions (Daniel Maher)
	* Feature: __directory, __file, __link:
		Add --state parameter (Steven Armstrong)
	* New Type: __package_luarocks (Christian G. Warden)
	* New Type: __cdistmarker (Daniel Maher)

2.0.4: 2011-11-18
	* Bugfix core: Remove traceback when sending SIGINT (aka Ctrl-C) (Nico Schottelius)
	* Bugfix core: Accept parameters with - in the name (Steven Armstrong)
	* Cleanup: __object_fq variable removed (never used) (Nico Schottelius)
	* Cleanup: Environment variable __self DEPRECATED, use __object_name instead (Nico Schottelius)
	* Cleanup: Environment variable __self scheduled for removal in cdist 2.1 (Nico Schottelius)
	* Documentation: Many examples for use of __remote_* (Steven Armstrong)
	* Feature: Automatically require all used objects (Steven Armstrong)
	* New Type: __cron (Steven Armstrong)

2.0.3: 2011-10-18
	* Improved logging, added --verbose, by more quiet by default
	* Bugfix __user: Correct quoting (Steven Armstrong)
	* Bugfix __addifnosuchline: Falsely exited (Nico Schottelius)
	* Bugfix requirements: Restore original require="" behaviour (Nico Schottelius)
	* Feature requirements: Check for broken object_ids and abort (Nico Schottelius)
	* Massive refactoring and unittesting introduced (Steven Armstrong)

2.0.2: 2011-09-27
	* Add support for detection of OpenWall Linux (Matthias Teege)
	* Add support for __debug variable in manifests (Nico Schottelius)
	* Bugfix core: Various issues with type emulator (Nico Schottelius)

2.0.1: 2011-09-23
	* Bugfix core: Always print source of error in case of exec errors (Nico Schottelius)
	* Bugfix core: Various smaller bugs in string concatenation (Nico Schottelius)
	* Feature: Add marker "changed" to changed objects (Nico Schottelius)

2.0.0: 2011-09-16
	* New Type: __package_rubygem (Chase Allen James)
	* __self replaced by __object_fq (Nico Schottelius)
	* Rewrote cdist in Python (Nico Schottelius)

1.7.1: 2011-07-26
	* Documentation: Add explorers to reference (Nico Schottelius)
	* Documentation: Typo cleanup (Derek Brost)
	* Type __key_value: Bugfix (Steven Armstrong)
	* New Type: __postgres_role (Steven Armstrong)
	* New Type: __postgres_database (Steven Armstrong)

1.7.0: 2011-05-10
	* Bugfix type __package_yum: Fix redhat support (Ramon Salvadó)
	* Improved type __package_yum: Add centos support (Ramon Salvadó)
	* New Type: __timezone (Ramon Salvadó)
	* Renamed explorer: hardware_type to machine (Nico Schottelius)
	* Core: Do not execute empty code fragments (Nico Schottelius)

1.6.2: 2011-04-19
	* Core: Introduce __cdist_tmp_base_dir (Nico Schottelius)
	* Core: Cleanup and enhance cdist-type-template (Nico Schottelius)
	* Core: cdist-mass-deploy: Report failed cdist-deploy-to instances (Nico Schottelius)
	* New Type: __ssh_authorized_key (Aurélien Bondis)

1.6.1: 2011-04-07
	* Improved logging: Show code responsible for abort (Nico Schottelius)
	* Improved logging: Consistently prefix with current object or core (Nico Schottelius)
	* Bugfix: Type __debconf_set_selections used wrong contens for selection (Nico Schottelius)
	* Bugfix: Don't fail, if cache directory is not existing (Nico Schottelius)
	* Bugfix: __user and __group exited non-zero if no change was necessary (Nico Schottelius)
	* New Explorer: hardware_type (Nico Schottelius)
	* New Type: __package_pkg_openbsd (Andi Brönnimann)
	* New Type: __autofs_map (Steven Armstrong)
	* New Type: __autofs_master (Steven Armstrong)

1.6.0: 2011-04-06
	* New Type: __package_yum (Nico Schottelius)
	* New type: __debconf_set_selections (Nico Schottelius)
	* New explorer: os_version (Nico Schottelius)
	* Bugfix: Type __group failed in case of __group NAME syntax (Nico Schottelius)
	* Bugfix: __package* types: consistently name --state removed instead of
		uninstalled or deinstalled (Nico Schottelius)
	* Type __package: Added Fedora support (Nico Schottelius)
	* Type __package_apt: Removed --preseed support (Nico Schottelius)
	* Explorer os gained Fedora support (Nico Schottelius)
	* Simplified types __user and __group (Nico Schottelius)
	* New helper binary: cdist-mass-deploy (Nico Schottelius)

1.5.0: 2011-04-01
	* Add basic cache functionality (Nico Schottelius)
	* New type: __process (Nico Schottelius)
	* Restructured execution: (Steven Armstrong)
		Orientate processing on objects, resolve dependencies and
		ensure correct execution order.
	* Documentation: Rewrite stages docs (Steven Armstrong)
	* Documentation: Remove legacy man pages (Steven Armstrong)

1.4.1: 2011-03-25
	* New type: __key_value (Steven Armstrong)
	* New type: __apt_ppa (Steven Armstrong)
	* Documentation: Manpage generation cleanup (Nico Schottelius)
	* Documentation: Manpage fix for __apt_ppa

1.4.0: 2011-03-24
	* Add --recursive to __directory (Nico Schottelius)
	* Move cdist generated stuff to .cdist of an object (Nico Schottelius)
	* Allow objects to be redefined (Nico Schottelius)

1.3.2: 2011-03-21
	* Add --source to __motd (Nico Schottelius)
	* Add --preseed to __package_apt (Nico Schottelius)
	* Include HTML documentation of manpages and publish them (Nico Schottelius)

1.3.1: 2011-03-21
	* Document: cdist-type-build-emulation (Nico Schottelius)
	* Document: cdist-type-emulator (Nico Schottelius)
	* Document: cdist-remote-explorer-run (Nico Schottelius)
	* Fix dependencies in cdist-code-run (Nico Schottelius)
	* Fix dependencies in cdist-manifest-run-all (Nico Schottelius)
	* Add --source to __issue and fix os check (Nico Schottelius)

1.3.0: 2011-03-20
	* Add support for local and remote code generation and execution (Nico Schottelius)
	* Bugfix: Remove obsolete $@ call in cdist-remote-explorer-run (Nico Schottelius)
	* Bugfix: Correct manpage for __removeline (broke manpage generation) (Nico Schottelius)

1.2.0: 2011-03-19
	* Added dependencies (see cdist-type(7)) (Nico Schottelius)
	* New type: __removeline (Daniel Roth)
	* New type: __group (Steven Armstrong)
	* New type: __user (Steven Armstrong)
	* Documentation: cdist-run-remote (Nico Schottelius)
	* Documentation: cdist-code-run-all (Nico Schottelius)
	* Documentation: cdist-object-gencode (Nico Schottelius)
	* Documentation: cdist-explorer-run-global (Nico Schottelius)
	* Documentation: cdist-manifest-run-init (Nico Schottelius)
	* Documentation: cdist-manifest-run-all (Nico Schottelius)
	* Documentation: cdist-object-gencode-all (Nico Schottelius)
	* Documentation: cdist-manifest-run (Nico Schottelius)

1.1.0: 2011-03-16
	* Replace type __file with __file, __directory, __link (Nico Schottelius)
	* Documentation: cdist-env (Nico Schottelius)
	* Documentation: cdist-config (Nico Schottelius)
	* Documentation: cdist-dir (Nico Schottelius)
	* Documentation: cdist-quickstart (Nico Schottelius)

1.0.4: 2011-03-15
	* New type: __motd (Nico Schottelius)
	* New type: __addifnosuchline (Daniel Roth)
	* New type: __user (Nico Schottelius)
	* Document type: __issue (Nico Schottelius)
	* Document type: __package (Nico Schottelius)
	* Document type: __package_pacman (Nico Schottelius)
	* Document type: __package_apt (Nico Schottelius)
	* New parameter for __file: --owner and --group (Nico Schottelius)

1.0.3: 2011-03-11
	* Update regexp used for sane characters (Nico Schottelius)
	* Allow types without parameters (Nico Schottelius)
	* Allow type to be singleton (Nico Schottelius)
	* Type __file learned --type symlink (Nico Schottelius)

1.0.2: 2011-03-09
	* Add manpages: cdist-type, cdist-type__file, cdist-reference, cdist-explorer (Nico Schottelius)
	* Make doc/man/ usable as MANPATH entry (Nico Schottelius)

1.0.1: 2011-03-08
	* Added cdist-type-template including manpage (Nico Schottelius)
	* Fix manpage building (Nico Schottelius)
	* Add new manpages: cdist-stages, cdist-bin-transfer (Nico Schottelius)

1.0.0: 2011-03-07
	* Initial release (Nico Schottelius)<|MERGE_RESOLUTION|>--- conflicted
+++ resolved
@@ -2,11 +2,8 @@
 ---------
 
 next:
-<<<<<<< HEAD
 	* Build: Make github signed release (Darko Poljak)
-=======
 	* Core: Fix hostdir: use hash instead of target host (Steven Armstrong)
->>>>>>> 3b91ace4
 	* Core: pep8 (Darko Poljak)
 	* Documentation: Restructure and fix and improve docs and manpages (Darko Poljak)
 	* Core: Add files directory for static files (Darko Poljak)
