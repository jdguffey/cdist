--- conflicted
+++ resolved
@@ -1,7 +1,9 @@
 Changelog
 ---------
 
-<<<<<<< HEAD
+next:
+	* All: Merge install feature from 4.0-pre-not-stable (Darko Poljak)
+
 4.3.2: 2016-10-13
 	* Documentation: Update no longer existing links (Simon Walter)
 	* Core: Add warning message for faulty dependencies case (Darko Poljak)
@@ -70,21 +72,6 @@
 	* Types: Remove bashisms in scripts (Darko Poljak)
 	* Core: Fix bug in remote command with environment (Darko Poljak)
 	* Core: Fix bug in local code execution (Darko Poljak)
-=======
-	* Changes are always commented with their author in (braces)
-
-4.0.0pre3: 2014-06-13
-	* Update to include changes from cdist 3.1.5 (Nico Schottelius)
-
-4.0.0pre2: 2014-02-14
-	* Core: Remove archives from generated preos (Steven Armstrong)
-
-4.0.0pre1: 2014-01-20
-	* Core: Integrate initial install support (Nico Schottelius)
-	* Core: Integrate initial preos support (Nico Schottelius)
-
-next:
->>>>>>> 428c06c8
 	* Documentation: Fix spelling in manual pages (Dmitry Bogatov)
 	* New type: __pacman_conf: Manage pacman.conf (Dominique Roux)
 	* New type: __pacman_conf_integrate: cdist compatible pacman.conf (Dominique Roux)
@@ -147,7 +134,6 @@
 	* Type __timezone: Added support for FreeBSD (Christian Kruse)
 
 3.1.10: 2015-02-10
->>>>>>> preos
 	* Core: Fix too many open files bug (#343)
 	* Type __ssh_authorized_keys: Remove unneeded explorer (Steven Armstrong)
 	* Type __ssh_authorized_keys: Fix empty output bug of entry explorer (Steven Armstrong)
@@ -267,16 +253,9 @@
 	* Documentation: Update documentation for environment variables (Nico Schottelius)
 
 3.0.4: 2014-01-29
-<<<<<<< HEAD
-	* Core: Ignore install types in config mode
-	* Documentation: Update reference (files path in object space)
-	* Documentation: Update best practise: Replaces templates/ with files/
->>>>>>> master
-=======
 	* Core: Ignore install types in config mode (Nico Schottelius)
 	* Documentation: Update reference (files path in object space) (Nico Schottelius)
 	* Documentation: Update best practise: Replaces templates/ with files/ (Nico Schottelius)
->>>>>>> preos
 	* Type __apt_ppa: Install required software (Steven Armstrong)
 	* Type __debconf_set_selections: Support --file - to read from stdin (Nico Schottelius)
 	* Type __jail: Fix jaildir parameter handling (Jake Guffey)
