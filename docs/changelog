--- conflicted
+++ resolved
@@ -2,13 +2,10 @@
 ---------
 
 next:
-<<<<<<< HEAD
 	* Core: Add files directory for static files (Darko Poljak)
-=======
 	* New type: __jail_freebsd9: Handle jail management on FreeBSD <= 9.X (Jake Guffey)
 	* New type: __jail_freebsd10: Handle jail management on FreeBSD >= 10.0 (Jake Guffey)
 	* Type __jail: Dynamically select the correct jail subtype based on target host OS (Jake Guffey)
->>>>>>> e6d439f2
 
 4.1.0: 2016-05-27
 	* Documentation: Migrate to reStructuredText format and sphinx (Darko Poljak)
