--- conflicted
+++ resolved
@@ -2,13 +2,10 @@
 ---------
 
 next:
-<<<<<<< HEAD
 	* Core: Fix ssh ControlPath socket file error (Darko Poljak)
-=======
 	* Documentation: Update cdist man page and cdist-references (Darko Poljak)
 	* Documentation: Change cdist and cdist-type__pyvenv man page licenses to GPLv3+ (Darko Poljak)
 	* Documentation: Add FILES to cdist man page (Darko Poljak)
->>>>>>> 6de632c0
 
 4.2.1: 2016-07-18
 	* Build: Fix signed release (Darko Poljak)
